--- conflicted
+++ resolved
@@ -9,12 +9,10 @@
 	"testing"
 	"time"
 
-<<<<<<< HEAD
-=======
 	"github.com/odpf/optimus/core/set"
 
 	"github.com/odpf/optimus/job"
->>>>>>> 54a720cf
+
 	"google.golang.org/grpc/codes"
 	"google.golang.org/grpc/status"
 	"google.golang.org/protobuf/types/known/timestamppb"
@@ -22,7 +20,6 @@
 	"google.golang.org/protobuf/types/known/structpb"
 
 	"github.com/odpf/optimus/core/tree"
-	"github.com/odpf/optimus/job"
 
 	"github.com/odpf/optimus/instance"
 
@@ -2240,14 +2237,6 @@
 					"bucket": "gs://some_folder",
 				},
 			}
-			namespaceSpec := models.NamespaceSpec{
-				ID:   uuid.Must(uuid.NewRandom()),
-				Name: "dev-test-namespace-1",
-				Config: map[string]string{
-					"bucket": "gs://some_folder",
-				},
-				ProjectSpec: projectSpec,
-			}
 			jobSpec := models.JobSpec{
 				ID:   uuid.Must(uuid.NewRandom()),
 				Name: jobName,
@@ -2269,7 +2258,6 @@
 			}
 			replayRequest := &models.ReplayRequest{
 				ID:      uuid.Must(uuid.NewRandom()),
-				Job:     jobSpec,
 				Project: projectSpec,
 			}
 
@@ -2280,14 +2268,6 @@
 			projectRepoFactory := new(mock.ProjectRepoFactory)
 			projectRepoFactory.On("New").Return(projectRepository)
 			defer projectRepoFactory.AssertExpectations(t)
-
-			namespaceRepository := new(mock.NamespaceRepository)
-			namespaceRepository.On("GetByName", namespaceSpec.Name).Return(namespaceSpec, nil)
-			defer namespaceRepository.AssertExpectations(t)
-
-			namespaceRepoFact := new(mock.NamespaceRepoFactory)
-			namespaceRepoFact.On("New", projectSpec).Return(namespaceRepository)
-			defer namespaceRepoFact.AssertExpectations(t)
 
 			jobStatusList := []models.JobStatus{
 				{
@@ -2311,17 +2291,16 @@
 
 			jobService := new(mock.JobService)
 			defer jobService.AssertExpectations(t)
-			jobService.On("GetByName", jobName, namespaceSpec).Return(jobSpec, nil)
 			jobService.On("GetStatus", context.TODO(), replayRequest).Return(replayState, nil)
 
-			adapter := v1.NewAdapter(nil, nil, nil)
+			adapter := v1.NewAdapter(nil, nil)
 
 			runtimeServiceServer := v1.NewRuntimeServiceServer(
 				"Version",
 				jobService, nil,
 				nil,
 				projectRepoFactory,
-				namespaceRepoFact,
+				nil,
 				nil,
 				adapter,
 				nil,
@@ -2332,11 +2311,9 @@
 			expectedReplayStatusNodeResponse, err := adapter.ToReplayStatusTreeNode(replayState.Node)
 			assert.Nil(t, err)
 
-			replayRequestPb := pb.ReplayStatusRequest{
+			replayRequestPb := pb.GetReplayStatusRequest{
 				Id:          replayRequest.ID.String(),
 				ProjectName: projectName,
-				Namespace:   namespaceSpec.Name,
-				JobName:     jobName,
 			}
 			replayStatusResponse, err := runtimeServiceServer.GetReplayStatus(context.Background(), &replayRequestPb)
 
@@ -2353,14 +2330,6 @@
 				Config: map[string]string{
 					"bucket": "gs://some_folder",
 				},
-			}
-			namespaceSpec := models.NamespaceSpec{
-				ID:   uuid.Must(uuid.NewRandom()),
-				Name: "dev-test-namespace-1",
-				Config: map[string]string{
-					"bucket": "gs://some_folder",
-				},
-				ProjectSpec: projectSpec,
 			}
 			jobSpec := models.JobSpec{
 				ID:   uuid.Must(uuid.NewRandom()),
@@ -2396,7 +2365,7 @@
 			projectRepoFactory.On("New").Return(projectRepository)
 			defer projectRepoFactory.AssertExpectations(t)
 
-			adapter := v1.NewAdapter(nil, nil, nil)
+			adapter := v1.NewAdapter(nil, nil)
 
 			runtimeServiceServer := v1.NewRuntimeServiceServer(
 				"Version",
@@ -2411,10 +2380,9 @@
 				nil,
 			)
 
-			replayRequestPb := pb.ReplayStatusRequest{
+			replayRequestPb := pb.GetReplayStatusRequest{
 				Id:          replayRequest.ID.String(),
 				ProjectName: projectName,
-				Namespace:   namespaceSpec.Name,
 				JobName:     jobName,
 			}
 			replayStatusResponse, err := runtimeServiceServer.GetReplayStatus(context.Background(), &replayRequestPb)
@@ -2423,9 +2391,8 @@
 			assert.Contains(t, err.Error(), errMessage)
 			assert.Nil(t, replayStatusResponse)
 		})
-		t.Run("should failed when job is not found", func(t *testing.T) {
+		t.Run("should failed when unable to get status of a replay", func(t *testing.T) {
 			projectName := "a-data-project"
-			jobName := "a-data-job"
 			projectSpec := models.ProjectSpec{
 				ID:   uuid.Must(uuid.NewRandom()),
 				Name: projectName,
@@ -2433,36 +2400,8 @@
 					"bucket": "gs://some_folder",
 				},
 			}
-			namespaceSpec := models.NamespaceSpec{
-				ID:   uuid.Must(uuid.NewRandom()),
-				Name: "dev-test-namespace-1",
-				Config: map[string]string{
-					"bucket": "gs://some_folder",
-				},
-				ProjectSpec: projectSpec,
-			}
-			jobSpec := models.JobSpec{
-				ID:   uuid.Must(uuid.NewRandom()),
-				Name: jobName,
-				Task: models.JobSpecTask{
-					Config: models.JobSpecConfigs{
-						{
-							Name:  "do",
-							Value: "this",
-						},
-					},
-				},
-				Assets: *models.JobAssets{}.New(
-					[]models.JobSpecAsset{
-						{
-							Name:  "query.sql",
-							Value: "select * from 1",
-						},
-					}),
-			}
 			replayRequest := &models.ReplayRequest{
 				ID:      uuid.Must(uuid.NewRandom()),
-				Job:     jobSpec,
 				Project: projectSpec,
 			}
 
@@ -2474,27 +2413,19 @@
 			projectRepoFactory.On("New").Return(projectRepository)
 			defer projectRepoFactory.AssertExpectations(t)
 
-			namespaceRepository := new(mock.NamespaceRepository)
-			namespaceRepository.On("GetByName", namespaceSpec.Name).Return(namespaceSpec, nil)
-			defer namespaceRepository.AssertExpectations(t)
-
-			namespaceRepoFact := new(mock.NamespaceRepoFactory)
-			namespaceRepoFact.On("New", projectSpec).Return(namespaceRepository)
-			defer namespaceRepoFact.AssertExpectations(t)
-
-			errMessage := "unable to find job in the namespace"
+			errMessage := "internal error"
 			jobService := new(mock.JobService)
 			defer jobService.AssertExpectations(t)
-			jobService.On("GetByName", jobName, namespaceSpec).Return(models.JobSpec{}, errors.New(errMessage))
-
-			adapter := v1.NewAdapter(nil, nil, nil)
+			jobService.On("GetStatus", context.TODO(), replayRequest).Return(&models.ReplayState{}, errors.New(errMessage))
+
+			adapter := v1.NewAdapter(nil, nil)
 
 			runtimeServiceServer := v1.NewRuntimeServiceServer(
 				"Version",
 				jobService, nil,
 				nil,
 				projectRepoFactory,
-				namespaceRepoFact,
+				nil,
 				nil,
 				adapter,
 				nil,
@@ -2502,11 +2433,9 @@
 				nil,
 			)
 
-			replayRequestPb := pb.ReplayStatusRequest{
+			replayRequestPb := pb.GetReplayStatusRequest{
 				Id:          replayRequest.ID.String(),
 				ProjectName: projectName,
-				Namespace:   namespaceSpec.Name,
-				JobName:     jobName,
 			}
 			replayStatusResponse, err := runtimeServiceServer.GetReplayStatus(context.Background(), &replayRequestPb)
 
@@ -2514,97 +2443,5 @@
 			assert.Contains(t, err.Error(), errMessage)
 			assert.Nil(t, replayStatusResponse)
 		})
-		t.Run("should failed when unable to get status of a replay", func(t *testing.T) {
-			projectName := "a-data-project"
-			jobName := "a-data-job"
-			projectSpec := models.ProjectSpec{
-				ID:   uuid.Must(uuid.NewRandom()),
-				Name: projectName,
-				Config: map[string]string{
-					"bucket": "gs://some_folder",
-				},
-			}
-			namespaceSpec := models.NamespaceSpec{
-				ID:   uuid.Must(uuid.NewRandom()),
-				Name: "dev-test-namespace-1",
-				Config: map[string]string{
-					"bucket": "gs://some_folder",
-				},
-				ProjectSpec: projectSpec,
-			}
-			jobSpec := models.JobSpec{
-				ID:   uuid.Must(uuid.NewRandom()),
-				Name: jobName,
-				Task: models.JobSpecTask{
-					Config: models.JobSpecConfigs{
-						{
-							Name:  "do",
-							Value: "this",
-						},
-					},
-				},
-				Assets: *models.JobAssets{}.New(
-					[]models.JobSpecAsset{
-						{
-							Name:  "query.sql",
-							Value: "select * from 1",
-						},
-					}),
-			}
-			replayRequest := &models.ReplayRequest{
-				ID:      uuid.Must(uuid.NewRandom()),
-				Job:     jobSpec,
-				Project: projectSpec,
-			}
-
-			projectRepository := new(mock.ProjectRepository)
-			projectRepository.On("GetByName", projectName).Return(projectSpec, nil)
-			defer projectRepository.AssertExpectations(t)
-
-			projectRepoFactory := new(mock.ProjectRepoFactory)
-			projectRepoFactory.On("New").Return(projectRepository)
-			defer projectRepoFactory.AssertExpectations(t)
-
-			namespaceRepository := new(mock.NamespaceRepository)
-			namespaceRepository.On("GetByName", namespaceSpec.Name).Return(namespaceSpec, nil)
-			defer namespaceRepository.AssertExpectations(t)
-
-			namespaceRepoFact := new(mock.NamespaceRepoFactory)
-			namespaceRepoFact.On("New", projectSpec).Return(namespaceRepository)
-			defer namespaceRepoFact.AssertExpectations(t)
-
-			errMessage := "internal error"
-			jobService := new(mock.JobService)
-			defer jobService.AssertExpectations(t)
-			jobService.On("GetByName", jobName, namespaceSpec).Return(jobSpec, nil)
-			jobService.On("GetStatus", context.TODO(), replayRequest).Return(&models.ReplayState{}, errors.New(errMessage))
-
-			adapter := v1.NewAdapter(nil, nil, nil)
-
-			runtimeServiceServer := v1.NewRuntimeServiceServer(
-				"Version",
-				jobService, nil,
-				nil,
-				projectRepoFactory,
-				namespaceRepoFact,
-				nil,
-				adapter,
-				nil,
-				nil,
-				nil,
-			)
-
-			replayRequestPb := pb.ReplayStatusRequest{
-				Id:          replayRequest.ID.String(),
-				ProjectName: projectName,
-				Namespace:   namespaceSpec.Name,
-				JobName:     jobName,
-			}
-			replayStatusResponse, err := runtimeServiceServer.GetReplayStatus(context.Background(), &replayRequestPb)
-
-			assert.NotNil(t, err)
-			assert.Contains(t, err.Error(), errMessage)
-			assert.Nil(t, replayStatusResponse)
-		})
 	})
 }