--- conflicted
+++ resolved
@@ -7,11 +7,9 @@
 	"strings"
 	"time"
 
-<<<<<<< HEAD
 	"google.golang.org/protobuf/types/known/timestamppb"
-=======
+
 	"github.com/google/uuid"
->>>>>>> 54a720cf
 
 	"google.golang.org/protobuf/types/known/structpb"
 
@@ -808,7 +806,7 @@
 	}, nil
 }
 
-func (sv *RuntimeServiceServer) GetReplayStatus(ctx context.Context, req *pb.ReplayStatusRequest) (*pb.ReplayStatusResponse, error) {
+func (sv *RuntimeServiceServer) GetReplayStatus(ctx context.Context, req *pb.GetReplayStatusRequest) (*pb.GetReplayStatusResponse, error) {
 	replayRequest, err := sv.parseReplayStatusRequest(req)
 	if err != nil {
 		return nil, err
@@ -816,27 +814,22 @@
 
 	replayState, err := sv.jobSvc.GetStatus(ctx, replayRequest)
 	if err != nil {
-		return nil, err
+		return nil, status.Errorf(codes.Internal, "error while getting replay: %v", err)
 	}
 
 	node, err := sv.adapter.ToReplayStatusTreeNode(replayState.Node)
 	if err != nil {
-		return nil, status.Errorf(codes.Internal, "error while preparing replay dry run response: %v", err)
-	}
-
-	return &pb.ReplayStatusResponse{
+		return nil, status.Errorf(codes.Internal, "error while getting replay status tree: %v", err)
+	}
+
+	return &pb.GetReplayStatusResponse{
 		State:    replayState.Status,
 		Response: node,
 	}, nil
 }
 
-func (sv *RuntimeServiceServer) parseReplayStatusRequest(req *pb.ReplayStatusRequest) (*models.ReplayRequest, error) {
+func (sv *RuntimeServiceServer) parseReplayStatusRequest(req *pb.GetReplayStatusRequest) (*models.ReplayRequest, error) {
 	projSpec, err := sv.getProjectSpec(req.ProjectName)
-	if err != nil {
-		return nil, err
-	}
-
-	jobSpec, err := sv.getJobSpec(projSpec, req.Namespace, req.JobName)
 	if err != nil {
 		return nil, err
 	}
@@ -849,7 +842,6 @@
 	return &models.ReplayRequest{
 		Project: projSpec,
 		ID:      uuid,
-		Job:     jobSpec,
 	}, nil
 }
 
